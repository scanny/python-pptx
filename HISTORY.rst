--- conflicted
+++ resolved
@@ -3,14 +3,13 @@
 Release History
 ---------------
 
-<<<<<<< HEAD
+
 0.6.22 (2021-10-08)
 +++++++++++++++++++
 
 - Added RTL property for Paragraph
 
-=======
->>>>>>> 71d1ca0b
+
 0.6.21 (2021-09-20)
 +++++++++++++++++++
 
