# encoding: utf-8

"""Initialization module for python-pptx package."""

<<<<<<< HEAD
__version__ = "0.6.22"
=======
__version__ = "0.6.21"
>>>>>>> 71d1ca0b


import pptx.exc as exceptions
import sys

sys.modules["pptx.exceptions"] = exceptions
del sys

from pptx.api import Presentation  # noqa

from pptx.opc.constants import CONTENT_TYPE as CT  # noqa: E402
from pptx.opc.package import PartFactory  # noqa: E402
from pptx.parts.chart import ChartPart  # noqa: E402
from pptx.parts.coreprops import CorePropertiesPart  # noqa: E402
from pptx.parts.image import ImagePart  # noqa: E402
from pptx.parts.media import MediaPart  # noqa: E402
from pptx.parts.presentation import PresentationPart  # noqa: E402
from pptx.parts.slide import (  # noqa: E402
    NotesMasterPart,
    NotesSlidePart,
    SlideLayoutPart,
    SlideMasterPart,
    SlidePart,
)

content_type_to_part_class_map = {
    CT.PML_PRESENTATION_MAIN: PresentationPart,
    CT.PML_PRES_MACRO_MAIN: PresentationPart,
    CT.PML_TEMPLATE_MAIN: PresentationPart,
    CT.PML_SLIDESHOW_MAIN: PresentationPart,
    CT.OPC_CORE_PROPERTIES: CorePropertiesPart,
    CT.PML_NOTES_MASTER: NotesMasterPart,
    CT.PML_NOTES_SLIDE: NotesSlidePart,
    CT.PML_SLIDE: SlidePart,
    CT.PML_SLIDE_LAYOUT: SlideLayoutPart,
    CT.PML_SLIDE_MASTER: SlideMasterPart,
    CT.DML_CHART: ChartPart,
    CT.BMP: ImagePart,
    CT.GIF: ImagePart,
    CT.JPEG: ImagePart,
    CT.MS_PHOTO: ImagePart,
    CT.PNG: ImagePart,
    CT.TIFF: ImagePart,
    CT.X_EMF: ImagePart,
    CT.X_WMF: ImagePart,
    CT.ASF: MediaPart,
    CT.AVI: MediaPart,
    CT.MOV: MediaPart,
    CT.MP4: MediaPart,
    CT.MPG: MediaPart,
    CT.MS_VIDEO: MediaPart,
    CT.SWF: MediaPart,
    CT.VIDEO: MediaPart,
    CT.WMV: MediaPart,
    CT.X_MS_VIDEO: MediaPart,
}

PartFactory.part_type_for.update(content_type_to_part_class_map)

del (
    ChartPart,
    CorePropertiesPart,
    ImagePart,
    MediaPart,
    SlidePart,
    SlideLayoutPart,
    SlideMasterPart,
    PresentationPart,
    CT,
    PartFactory,
)<|MERGE_RESOLUTION|>--- conflicted
+++ resolved
@@ -2,11 +2,8 @@
 
 """Initialization module for python-pptx package."""
 
-<<<<<<< HEAD
+
 __version__ = "0.6.22"
-=======
-__version__ = "0.6.21"
->>>>>>> 71d1ca0b
 
 
 import pptx.exc as exceptions
