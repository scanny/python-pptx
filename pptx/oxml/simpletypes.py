--- conflicted
+++ resolved
@@ -838,7 +838,6 @@
 
     _members = color_values
 
-<<<<<<< HEAD
 class ST_TextStrikeType(XsdTokenEnumeration):
     """
     Valid values for text strikethrough attribute
@@ -851,7 +850,7 @@
     )
 
     _members = color_values
-=======
+
 class ST_PresetColorVal(XsdTokenEnumeration):
     """
     Valid vlaues for preset color attribute
@@ -998,5 +997,4 @@
         "yellow",
         "yellowGreen"        
     )
-    _members = color_values
->>>>>>> b04283a6
+    _members = color_values