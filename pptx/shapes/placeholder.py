--- conflicted
+++ resolved
@@ -334,10 +334,6 @@
 
         rId, desc, image_size = self._get_or_add_image(image_file)
         shape_id, name = self.shape_id, self.name
-<<<<<<< HEAD
-        pic = CT_Picture.new_ph_pic(shape_id, name, desc, rId)
-        pic.crop_to_fit(image_size, (self.width, self.height))
-=======
 
         pic = CT_Picture.new_ph_pic(shape_id, name, desc, rId)
 
@@ -348,7 +344,6 @@
         else:
             pic.fit_no_crop(image_size, (self.width, self.height))
 
->>>>>>> f00a2545
         return pic
 
     def _get_or_add_image(self, image_file):
