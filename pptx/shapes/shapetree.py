# encoding: utf-8

"""The shape tree, the structure that holds a slide's shapes."""

from __future__ import (
    absolute_import, division, print_function, unicode_literals
)

from pptx.compat import BytesIO
from pptx.enum.shapes import PP_PLACEHOLDER
from pptx.media import SPEAKER_IMAGE_BYTES, Video
from pptx.opc.constants import CONTENT_TYPE as CT
from pptx.oxml.ns import qn
from pptx.oxml.shapes.graphfrm import CT_GraphicalObjectFrame
from pptx.oxml.shapes.picture import CT_Picture
from pptx.oxml.simpletypes import ST_Direction
from pptx.shapes.autoshape import AutoShapeType, Shape
from pptx.shapes.base import BaseShape
from pptx.shapes.connector import Connector
from pptx.shapes.freeform import FreeformBuilder
from pptx.shapes.graphfrm import GraphicFrame
from pptx.shapes.group import GroupShape
from pptx.shapes.picture import Movie, Picture
from pptx.shapes.placeholder import (
    ChartPlaceholder, LayoutPlaceholder, MasterPlaceholder,
    NotesSlidePlaceholder, PicturePlaceholder, PlaceholderGraphicFrame,
    PlaceholderPicture, SlidePlaceholder, TablePlaceholder
)
from pptx.shared import ParentedElementProxy
from pptx.util import lazyproperty

# +-- _BaseShapes
# |   |
# |   +-- _BaseGroupShapes
# |   |   |
# |   |   +-- GroupShapes
# |   |   |
# |   |   +-- SlideShapes
# |   |
# |   +-- LayoutShapes
# |   |
# |   +-- MasterShapes
# |   |
# |   +-- NotesSlideShapes
# |   |
# |   +-- BasePlaceholders
# |       |
# |       +-- LayoutPlaceholders
# |       |
# |       +-- MasterPlaceholders
# |           |
# |           +-- NotesSlidePlaceholders
# |
# +-- SlidePlaceholders


class _BaseShapes(ParentedElementProxy):
    """
    Base class for a shape collection appearing in a slide-type object,
    include Slide, SlideLayout, and SlideMaster, providing common methods.
    """

    def __init__(self, spTree, parent):
        super(_BaseShapes, self).__init__(spTree, parent)
        self._spTree = spTree

    def __getitem__(self, idx):
        """
        Return shape at *idx* in sequence, e.g. ``shapes[2]``.
        """
        shape_elms = list(self._iter_member_elms())
        try:
            shape_elm = shape_elms[idx]
        except IndexError:
            raise IndexError('shape index out of range')
        return self._shape_factory(shape_elm)

    def __iter__(self):
        """
        Generate a reference to each shape in the collection, in sequence.
        """
        for shape_elm in self._iter_member_elms():
            yield self._shape_factory(shape_elm)

    def __len__(self):
        """
        Return count of shapes in this shape tree. A group shape contributes
        1 to the total, without regard to the number of shapes contained in
        the group.
        """
        shape_elms = list(self._iter_member_elms())
        return len(shape_elms)

    def clone_placeholder(self, placeholder):
        """
        Add a new placeholder shape based on *placeholder*.
        """
        sp = placeholder.element
        ph_type, orient, sz, idx = (
            sp.ph_type, sp.ph_orient, sp.ph_sz, sp.ph_idx
        )
        id_ = self._next_shape_id
        name = self._next_ph_name(ph_type, id_, orient)
        self._spTree.add_placeholder(id_, name, ph_type, orient, sz, idx)

    def ph_basename(self, ph_type):
        """
        Return the base name for a placeholder of *ph_type* in this shape
        collection. There is some variance between slide types, for example
        a notes slide uses a different name for the body placeholder, so this
        method can be overriden by subclasses.
        """
        return {
            PP_PLACEHOLDER.BITMAP:       'ClipArt Placeholder',
            PP_PLACEHOLDER.BODY:         'Text Placeholder',
            PP_PLACEHOLDER.CENTER_TITLE: 'Title',
            PP_PLACEHOLDER.CHART:        'Chart Placeholder',
            PP_PLACEHOLDER.DATE:         'Date Placeholder',
            PP_PLACEHOLDER.FOOTER:       'Footer Placeholder',
            PP_PLACEHOLDER.HEADER:       'Header Placeholder',
            PP_PLACEHOLDER.MEDIA_CLIP:   'Media Placeholder',
            PP_PLACEHOLDER.OBJECT:       'Content Placeholder',
            PP_PLACEHOLDER.ORG_CHART:    'SmartArt Placeholder',
            PP_PLACEHOLDER.PICTURE:      'Picture Placeholder',
            PP_PLACEHOLDER.SLIDE_NUMBER: 'Slide Number Placeholder',
            PP_PLACEHOLDER.SUBTITLE:     'Subtitle',
            PP_PLACEHOLDER.TABLE:        'Table Placeholder',
            PP_PLACEHOLDER.TITLE:        'Title',
        }[ph_type]

    @staticmethod
    def _is_member_elm(shape_elm):
        """
        Return true if *shape_elm* represents a member of this collection,
        False otherwise.
        """
        return True

    def _iter_member_elms(self):
        """
        Generate each child of the ``<p:spTree>`` element that corresponds to
        a shape, in the sequence they appear in the XML.
        """
        for shape_elm in self._spTree.iter_shape_elms():
            if self._is_member_elm(shape_elm):
                yield shape_elm

    def _next_ph_name(self, ph_type, id, orient):
        """
        Next unique placeholder name for placeholder shape of type *ph_type*,
        with id number *id* and orientation *orient*. Usually will be standard
        placeholder root name suffixed with id-1, e.g.
        _next_ph_name(ST_PlaceholderType.TBL, 4, 'horz') ==>
        'Table Placeholder 3'. The number is incremented as necessary to make
        the name unique within the collection. If *orient* is ``'vert'``, the
        placeholder name is prefixed with ``'Vertical '``.
        """
        basename = self.ph_basename(ph_type)

        # prefix rootname with 'Vertical ' if orient is 'vert'
        if orient == ST_Direction.VERT:
            basename = 'Vertical %s' % basename

        # increment numpart as necessary to make name unique
        numpart = id - 1
        names = self._spTree.xpath('//p:cNvPr/@name')
        while True:
            name = '%s %d' % (basename, numpart)
            if name not in names:
                break
            numpart += 1

        return name

    @property
    def _next_shape_id(self):
        """Return a unique shape id suitable for use with a new shape.

        The returned id is 1 greater than the maximum shape id used so far.
        In practice, the minimum id is 2 because the spTree element is always
        assigned id="1".
        """
        id_str_lst = self._spTree.xpath('//@id')
        used_ids = [int(id_str) for id_str in id_str_lst if id_str.isdigit()]
        if not used_ids:
            return 1
        return max(used_ids) + 1

    def _shape_factory(self, shape_elm):
        """
        Return an instance of the appropriate shape proxy class for
        *shape_elm*.
        """
        return BaseShapeFactory(shape_elm, self)


class _BaseGroupShapes(_BaseShapes):
    """Base class for shape-trees that can add shapes."""

    def __init__(self, grpSp, parent):
        super(_BaseGroupShapes, self).__init__(grpSp, parent)
        self._grpSp = grpSp

    def add_chart(self, chart_type, x, y, cx, cy, chart_data):
        """Add a new chart of *chart_type* to the slide.

        The chart is positioned at (*x*, *y*), has size (*cx*, *cy*), and
        depicts *chart_data*. *chart_type* is one of the :ref:`XlChartType`
        enumeration values. *chart_data* is a |ChartData| object populated
        with the categories and series values for the chart.

        Note that a |GraphicFrame| shape object is returned, not the |Chart|
        object contained in that graphic frame shape. The chart object may be
        accessed using the :attr:`chart` property of the returned
        |GraphicFrame| object.
        """
        rId = self.part.add_chart_part(chart_type, chart_data)
        graphicFrame = self._add_chart_graphicFrame(rId, x, y, cx, cy)
        self._recalculate_extents()
        return self._shape_factory(graphicFrame)

    def add_connector(self, connector_type, begin_x, begin_y, end_x, end_y):
        """Add a newly created connector shape to the end of this shape tree.

        *connector_type* is a member of the :ref:`MsoConnectorType`
        enumeration and the end-point values are specified as EMU values. The
        returned connector is of type *connector_type* and has begin and end
        points as specified.
        """
        cxnSp = self._add_cxnSp(
            connector_type, begin_x, begin_y, end_x, end_y
        )
        self._recalculate_extents()
        return self._shape_factory(cxnSp)

    def add_group_shape(self, shapes=[]):
        """Return a |GroupShape| object newly appended to this shape tree.

<<<<<<< HEAD
class LayoutPlaceholders(BasePlaceholders):
    """
    Sequence of |LayoutPlaceholder| instances representing the placeholder
    shapes on a slide layout.
    """
    def __getitem__(self, item):
        """
        Provide both index based and name based access to placeholder instances
        :param item: index of placeholder or name of placeholder
        :return: The first LayoutPlaceholder object found, raises
        KeyError for names, IndexError for indexes if placeholder not found
        """
        placeholder = self.get(item)
        if not placeholder:
            if isinstance(item, int):
                raise IndexError("index out of range: '%d'" % item)
            raise KeyError("placeholder not found: '%s'" % item)
        return placeholder

    def get(self, idx, default=None):
=======
        The group shape is empty and must be populated with shapes using
        methods on its shape tree, available on its `.shapes` property. The
        position and extents of the group shape are determined by the shapes
        it contains; its position and extents are recalculated each time
        a shape is added to it.
>>>>>>> adf5fbd2
        """
        grpSp = self._element.add_grpSp()
        for shape in shapes:
            grpSp.insert_element_before(shape._element, 'p:extLst')
        if shapes:
            grpSp.recalculate_extents()
        return self._shape_factory(grpSp)

    def add_picture(self, image_file, left, top, width=None, height=None):
        """Add picture shape displaying image in *image_file*.

        *image_file* can be either a path to a file (a string) or a file-like
        object. The picture is positioned with its top-left corner at (*top*,
        *left*). If *width* and *height* are both |None|, the native size of
        the image is used. If only one of *width* or *height* is used, the
        unspecified dimension is calculated to preserve the aspect ratio of
        the image. If both are specified, the picture is stretched to fit,
        without regard to its native aspect ratio.
        """
<<<<<<< HEAD
        from ..compat import is_string, is_integer
        for placeholder in self:
            name = placeholder.element.shape_name
            if is_integer(idx) and placeholder.element.ph_idx == idx:
                return placeholder
            elif is_string(idx) and name and name.lower() == idx.lower():
                return placeholder
        return default
=======
        image_part, rId = self.part.get_or_add_image_part(image_file)
        pic = self._add_pic_from_image_part(
            image_part, rId, left, top, width, height
        )
        self._recalculate_extents()
        return self._shape_factory(pic)
>>>>>>> adf5fbd2

    def add_shape(self, autoshape_type_id, left, top, width, height):
        """Return new |Shape| object appended to this shape tree.

        Auto shape is of type specified by *autoshape_type_id* (like
        ``MSO_SHAPE.RECTANGLE``) and of specified size at specified position.
        """
        autoshape_type = AutoShapeType(autoshape_type_id)
        sp = self._add_sp(autoshape_type, left, top, width, height)
        self._recalculate_extents()
        return self._shape_factory(sp)

    def add_textbox(self, left, top, width, height):
        """Return newly added text box shape appended to this shape tree.

        The text box is of the specified size, located at the specified
        position on the slide.
        """
<<<<<<< HEAD
        return _LayoutShapeFactory(shape_elm, self)
    
    @property
    def ids_names(self):
        """
        Return a list of tuples with (placeholder_id, placeholder_name)
        both `id` and `name` can be used to get specific placeholder via:
        placeholders[id] or placeholders['name']
        :return: LayoutPlaceholder object
        """
        return [
            (placeholder.element.ph_idx, placeholder.element.shape_name)
            for placeholder in self
        ]
=======
        sp = self._add_textbox_sp(left, top, width, height)
        self._recalculate_extents()
        return self._shape_factory(sp)
>>>>>>> adf5fbd2

    def build_freeform(self, start_x=0, start_y=0, scale=1.0):
        """Return |FreeformBuilder| object to specify a freeform shape.

        The optional *start_x* and *start_y* arguments specify the starting
        pen position in local coordinates. They will be rounded to the
        nearest integer before use and each default to zero.

        The optional *scale* argument specifies the size of local coordinates
        proportional to slide coordinates (EMU). If the vertical scale is
        different than the horizontal scale (local coordinate units are
        "rectangular"), a pair of numeric values can be provided as the
        *scale* argument, e.g. `scale=(1.0, 2.0)`. In this case the first
        number is interpreted as the horizontal (X) scale and the second as
        the vertical (Y) scale.

        A convenient method for calculating scale is to divide a |Length|
        object by an equivalent count of local coordinate units, e.g.
        `scale = Inches(1)/1000` for 1000 local units per inch.
        """
        try:
            x_scale, y_scale = scale
        except TypeError:
            x_scale = y_scale = scale

        return FreeformBuilder.new(self, start_x, start_y, x_scale, y_scale)

    def index(self, shape):
        """Return the index of *shape* in this sequence.

        Raises |ValueError| if *shape* is not in the collection.
        """
        shape_elms = list(self._element.iter_shape_elms())
        return shape_elms.index(shape.element)

    def _add_chart_graphicFrame(self, rId, x, y, cx, cy):
        """Return new `p:graphicFrame` element appended to this shape tree.

        The `p:graphicFrame` element has the specified position and size and
        refers to the chart part identified by *rId*.
        """
        shape_id = self._next_shape_id
        name = 'Chart %d' % (shape_id-1)
        graphicFrame = CT_GraphicalObjectFrame.new_chart_graphicFrame(
            shape_id, name, rId, x, y, cx, cy
        )
        self._spTree.append(graphicFrame)
        return graphicFrame

    def _add_cxnSp(self, connector_type, begin_x, begin_y, end_x, end_y):
        """Return a newly-added `p:cxnSp` element as specified.

        The `p:cxnSp` element is for a connector of *connector_type*
        beginning at (*begin_x*, *begin_y*) and extending to
        (*end_x*, *end_y*).
        """
        id_ = self._next_shape_id
        name = 'Connector %d' % (id_-1)

        flipH, flipV = begin_x > end_x, begin_y > end_y
        x, y = min(begin_x, end_x), min(begin_y, end_y)
        cx, cy = abs(end_x - begin_x), abs(end_y - begin_y)

        return self._element.add_cxnSp(
            id_, name, connector_type, x, y, cx, cy, flipH, flipV
        )

    def _add_pic_from_image_part(self, image_part, rId, x, y, cx, cy):
        """Return a newly appended `p:pic` element as specified.

        The `p:pic` element displays the image in *image_part* with size and
        position specified by *x*, *y*, *cx*, and *cy*. The element is
        appended to the shape tree, causing it to be displayed first in
        z-order on the slide.
        """
        id_ = self._next_shape_id
        scaled_cx, scaled_cy = image_part.scale(cx, cy)
        name = 'Picture %d' % (id_-1)
        desc = image_part.desc
        pic = self._grpSp.add_pic(
            id_, name, desc, rId, x, y, scaled_cx, scaled_cy
        )
        return pic

    def _add_sp(self, autoshape_type, x, y, cx, cy):
        """Return newly-added `p:sp` element as specified.

        `p:sp` element is of *autoshape_type* at position (*x*, *y*) and of
        size (*cx*, *cy*).
        """
        id_ = self._next_shape_id
        name = '%s %d' % (autoshape_type.basename, id_-1)
        sp = self._grpSp.add_autoshape(
            id_, name, autoshape_type.prst, x, y, cx, cy
        )
        return sp

    def _add_textbox_sp(self, x, y, cx, cy):
        """Return newly-appended textbox `p:sp` element.

        Element has position (*x*, *y*) and size (*cx*, *cy*).
        """
        id_ = self._next_shape_id
        name = 'TextBox %d' % (id_-1)
        sp = self._spTree.add_textbox(id_, name, x, y, cx, cy)
        return sp

    def _recalculate_extents(self):
        """Adjust position and size to incorporate all contained shapes.

        This would typically be called when a contained shape is added,
        removed, or its position or size updated.
        """
        # ---default behavior is to do nothing, GroupShapes overrides to
        #    produce the distinctive behavior of groups and subgroups.---
        pass


class GroupShapes(_BaseGroupShapes):
    """The sequence of child shapes belonging to a group shape.

    Note that this collection can itself contain a group shape, making this
    part of a recursive, tree data structure (acyclic graph).
    """

    def _recalculate_extents(self):
        """Adjust position and size to incorporate all contained shapes.

        This would typically be called when a contained shape is added,
        removed, or its position or size updated.
        """
        self._grpSp.recalculate_extents()


class SlideShapes(_BaseGroupShapes):
    """Sequence of shapes appearing on a slide.

    The first shape in the sequence is the backmost in z-order and the last
    shape is topmost. Supports indexed access, len(), index(), and iteration.
    """
<<<<<<< HEAD
    tag = shape_elm.tag
    if tag == qn('p:sp'):
        Constructor = {
            PP_PLACEHOLDER.BITMAP:  PicturePlaceholder,
            PP_PLACEHOLDER.CHART:   ChartPlaceholder,
            PP_PLACEHOLDER.PICTURE: PicturePlaceholder,
            PP_PLACEHOLDER.TABLE:   TablePlaceholder,
        }.get(shape_elm.ph_type, SlidePlaceholder)
    elif tag == qn('p:graphicFrame'):
        Constructor = PlaceholderGraphicFrame
    elif tag == qn('p:pic'):
        Constructor = PlaceholderPicture
    else:
        Constructor = BaseShapeFactory
    return Constructor(shape_elm, parent)


class SlidePlaceholders(ParentedElementProxy):
    """
    Collection of placeholder shapes on a slide. Supports iteration,
    :func:`len`, and dictionary-style lookup on the `idx` value of the
    placeholders it contains.
    """

    __slots__ = ()

    def __getitem__(self, idx):
        """
        Access placeholder shape having *idx*. Note that while this looks
        like list access, idx is actually a dictionary key and will raise
        |KeyError| if no placeholder with that idx value is in the
        collection.
        """
        from ..exc import InvalidXmlError
        for e in self._element.iter_ph_elms():
            try:
                if (e.ph_idx == idx) or (e.shape_name == idx):
                    return SlideShapeFactory(e, self)
            except InvalidXmlError:
                pass
        if isinstance(idx, int):
            raise IndexError('placeholder index out of range')
        raise KeyError("no placeholder named '%s' on slide_layout '%s'"
                       % (idx, self.parent.slide_layout.name))

    def __iter__(self):
        """
        Generate placeholder shapes in `idx` order.
        """
        ph_elms = sorted(
            [e for e in self._element.iter_ph_elms()], key=lambda e: e.ph_idx
        )
        return (SlideShapeFactory(e, self) for e in ph_elms)

    def __len__(self):
        """
        Return count of placeholder shapes.
        """
        return len(list(self._element.iter_ph_elms()))

    @property
    def ids_names(self):
        """
        Return a list of tuples with (placeholder_id, placeholder_name)
        both `id` and `name` can be used to get specific placeholder via:
        placeholders[id] or placeholders['name']
        :return: Placeholder object
        """
        return [
            (placeholder.element.ph_idx, placeholder.element.shape_name)
            for placeholder in self
        ]


def SlideShapeFactory(shape_elm, parent):
    """
    Return an instance of the appropriate shape proxy class for *shape_elm*
    on a slide.
    """
    if shape_elm.has_ph_elm:
        return _SlidePlaceholderFactory(shape_elm, parent)
    return BaseShapeFactory(shape_elm, parent)


class SlideShapes(_BaseShapes):
    """Sequence of shapes appearing on a slide.

    The first shape in the sequence is the backmost in z-order and the last
    shape is topmost. Supports indexed access, len(), index(), and iteration.
    """

    def add_chart(self, chart_type, x, y, cx, cy, chart_data):
        """
        Add a new chart of *chart_type* to the slide, positioned at (*x*,
        *y*), having size (*cx*, *cy*), and depicting *chart_data*.
        *chart_type* is one of the :ref:`XlChartType` enumeration values.
        *chart_data* is a |ChartData| object populated with the categories
        and series values for the chart. Note that a |GraphicFrame| shape
        object is returned, not the |Chart| object contained in that graphic
        frame shape. The chart object may be accessed using the :attr:`chart`
        property of the returned |GraphicFrame| object.
        """
        rId = self.part.add_chart_part(chart_type, chart_data)
        graphic_frame = self._add_chart_graphic_frame(rId, x, y, cx, cy)
        return graphic_frame

    def add_connector(self, connector_type, begin_x, begin_y, end_x, end_y):
        """
        Add a newly created connector shape to the end of this shape tree.
        *connector_type* is a member of the :ref:`MsoConnectorType`
        enumeration and the end-point values are specified as EMU values. The
        returned connector is of type *connector_type* and has begin and end
        points as specified.
        """
        cxnSp = self._add_cxnSp(
            connector_type, begin_x, begin_y, end_x, end_y
        )
        return self._shape_factory(cxnSp)
=======
>>>>>>> adf5fbd2

    def add_movie(self, movie_file, left, top, width, height,
                  poster_frame_image=None, mime_type=CT.VIDEO):
        """Return newly added movie shape displaying video in *movie_file*.

        **EXPERIMENTAL.** This method has important limitations:

        * The size must be specified; no auto-scaling such as that provided
          by :meth:`add_picture` is performed.
        * The MIME type of the video file should be specified, e.g.
          'video/mp4'. The provided video file is not interrogated for its
          type. The MIME type `video/unknown` is used by default (and works
          fine in tests as of this writing).
        * A poster frame image must be provided, it cannot be automatically
          extracted from the video file. If no poster frame is provided, the
          default "media loudspeaker" image will be used.

        Return a newly added movie shape to the slide, positioned at (*left*,
        *top*), having size (*width*, *height*), and containing *movie_file*.
        Before the video is started, *poster_frame_image* is displayed as
        a placeholder for the video.
        """
        movie_pic = _MoviePicElementCreator.new_movie_pic(
            self, self._next_shape_id, movie_file, left, top, width, height,
            poster_frame_image, mime_type
        )
        self._spTree.append(movie_pic)
        self._add_video_timing(movie_pic)
        return self._shape_factory(movie_pic)

    def add_table(self, rows, cols, left, top, width, height):
        """
        Add a |GraphicFrame| object containing a table with the specified
        number of *rows* and *cols* and the specified position and size.
        *width* is evenly distributed between the columns of the new table.
        Likewise, *height* is evenly distributed between the rows. Note that
        the ``.table`` property on the returned |GraphicFrame| shape must be
        used to access the enclosed |Table| object.
        """
        graphicFrame = self._add_graphicFrame_containing_table(
            rows, cols, left, top, width, height
        )
        graphic_frame = self._shape_factory(graphicFrame)
        return graphic_frame

    def clone_layout_placeholders(self, slide_layout):
        """
        Add placeholder shapes based on those in *slide_layout*. Z-order of
        placeholders is preserved. Latent placeholders (date, slide number,
        and footer) are not cloned.
        """
        for placeholder in slide_layout.iter_cloneable_placeholders():
            self.clone_placeholder(placeholder)

    @property
    def placeholders(self):
        """
        Instance of |SlidePlaceholders| containing sequence of placeholder
        shapes in this slide.
        """
        return self.parent.placeholders

    @property
    def title(self):
        """
        The title placeholder shape on the slide or |None| if the slide has
        no title placeholder.
        """
        for elm in self._spTree.iter_ph_elms():
            if elm.ph_idx == 0:
                return self._shape_factory(elm)
        return None

    def _add_graphicFrame_containing_table(self, rows, cols, x, y, cx, cy):
        """
        Return a newly added ``<p:graphicFrame>`` element containing a table
        as specified by the parameters.
        """
        _id = self._next_shape_id
        name = 'Table %d' % (_id-1)
        graphicFrame = self._spTree.add_table(
            _id, name, rows, cols, x, y, cx, cy
        )
        return graphicFrame

    def _add_video_timing(self, pic):
        """Add a `p:video` element under `p:sld/p:timing`.

        The element will refer to the specified *pic* element by its shape
        id, and cause the video play controls to appear for that video.
        """
        sld = self._spTree.xpath('/p:sld')[0]
        childTnLst = sld.get_or_add_childTnLst()
        childTnLst.add_video(pic.shape_id)

    def _shape_factory(self, shape_elm):
        """
        Return an instance of the appropriate shape proxy class for
        *shape_elm*.
        """
        return SlideShapeFactory(shape_elm, self)


class LayoutShapes(_BaseShapes):
    """
    Sequence of shapes appearing on a slide layout. The first shape in the
    sequence is the backmost in z-order and the last shape is topmost.
    Supports indexed access, len(), index(), and iteration.
    """
    def _shape_factory(self, shape_elm):
        """
        Return an instance of the appropriate shape proxy class for
        *shape_elm*.
        """
        return _LayoutShapeFactory(shape_elm, self)


class MasterShapes(_BaseShapes):
    """
    Sequence of shapes appearing on a slide master. The first shape in the
    sequence is the backmost in z-order and the last shape is topmost.
    Supports indexed access, len(), and iteration.
    """
    def _shape_factory(self, shape_elm):
        """
        Return an instance of the appropriate shape proxy class for
        *shape_elm*.
        """
        return _MasterShapeFactory(shape_elm, self)


class NotesSlideShapes(_BaseShapes):
    """
    Sequence of shapes appearing on a notes slide. The first shape in the
    sequence is the backmost in z-order and the last shape is topmost.
    Supports indexed access, len(), index(), and iteration.
    """
    def ph_basename(self, ph_type):
        """
        Return the base name for a placeholder of *ph_type* in this shape
        collection. A notes slide uses a different name for the body
        placeholder and has some unique placeholder types, so this
        method overrides the default in the base class.
        """
        return {
            PP_PLACEHOLDER.BODY:         'Notes Placeholder',
            PP_PLACEHOLDER.DATE:         'Date Placeholder',
            PP_PLACEHOLDER.FOOTER:       'Footer Placeholder',
            PP_PLACEHOLDER.HEADER:       'Header Placeholder',
            PP_PLACEHOLDER.SLIDE_IMAGE:  'Slide Image Placeholder',
            PP_PLACEHOLDER.SLIDE_NUMBER: 'Slide Number Placeholder',
        }[ph_type]

    def _shape_factory(self, shape_elm):
        """
        Return an instance of the appropriate shape proxy class for
        *shape_elm* appearing on a notes slide.
        """
        return _NotesSlideShapeFactory(shape_elm, self)


class BasePlaceholders(_BaseShapes):
    """
    Base class for placeholder collections that differentiate behaviors for
    a master, layout, and slide. By default, placeholder shapes are
    constructed using |BaseShapeFactory|. Subclasses should override
    :method:`_shape_factory` to use custom placeholder classes.
    """
    @staticmethod
    def _is_member_elm(shape_elm):
        """
        True if *shape_elm* is a placeholder shape, False otherwise.
        """
        return shape_elm.has_ph_elm


class LayoutPlaceholders(BasePlaceholders):
    """
    Sequence of |LayoutPlaceholder| instances representing the placeholder
    shapes on a slide layout.
    """
    def get(self, idx, default=None):
        """
        Return the first placeholder shape with matching *idx* value, or
        *default* if not found.
        """
        for placeholder in self:
            if placeholder.element.ph_idx == idx:
                return placeholder
        return default

    def _shape_factory(self, shape_elm):
        """
        Return an instance of the appropriate shape proxy class for
        *shape_elm*.
        """
        return _LayoutShapeFactory(shape_elm, self)


class MasterPlaceholders(BasePlaceholders):
    """
    Sequence of _MasterPlaceholder instances representing the placeholder
    shapes on a slide master.
    """
    def get(self, ph_type, default=None):
        """
        Return the first placeholder shape with type *ph_type* (e.g. 'body'),
        or *default* if no such placeholder shape is present in the
        collection.
        """
        for placeholder in self:
            if placeholder.ph_type == ph_type:
                return placeholder
        return default

    def _shape_factory(self, shape_elm):
        """
        Return an instance of the appropriate shape proxy class for
        *shape_elm*.
        """
        return _MasterShapeFactory(shape_elm, self)


class NotesSlidePlaceholders(MasterPlaceholders):
    """
    Sequence of placeholder shapes on a notes slide.
    """
    def _shape_factory(self, placeholder_elm):
        """
        Return an instance of the appropriate placeholder proxy class for
        *placeholder_elm*.
        """
        return _NotesSlideShapeFactory(placeholder_elm, self)


class SlidePlaceholders(ParentedElementProxy):
    """
    Collection of placeholder shapes on a slide. Supports iteration,
    :func:`len`, and dictionary-style lookup on the `idx` value of the
    placeholders it contains.
    """

    __slots__ = ()

    def __getitem__(self, idx):
        """
        Access placeholder shape having *idx*. Note that while this looks
        like list access, idx is actually a dictionary key and will raise
        |KeyError| if no placeholder with that idx value is in the
        collection.
        """
        for e in self._element.iter_ph_elms():
            if e.ph_idx == idx:
                return SlideShapeFactory(e, self)
        raise KeyError('no placeholder on this slide with idx == %d' % idx)

    def __iter__(self):
        """
        Generate placeholder shapes in `idx` order.
        """
        ph_elms = sorted(
            [e for e in self._element.iter_ph_elms()], key=lambda e: e.ph_idx
        )
        return (SlideShapeFactory(e, self) for e in ph_elms)

    def __len__(self):
        """
        Return count of placeholder shapes.
        """
        return len(list(self._element.iter_ph_elms()))


def BaseShapeFactory(shape_elm, parent):
    """
    Return an instance of the appropriate shape proxy class for *shape_elm*.
    """
    tag = shape_elm.tag

    if tag == qn('p:pic'):
        videoFiles = shape_elm.xpath('./p:nvPicPr/p:nvPr/a:videoFile')
        if videoFiles:
            return Movie(shape_elm, parent)
        return Picture(shape_elm, parent)

    shape_cls = {
        qn('p:cxnSp'):        Connector,
        qn('p:grpSp'):        GroupShape,
        qn('p:sp'):           Shape,
        qn('p:graphicFrame'): GraphicFrame,
    }.get(tag, BaseShape)

    return shape_cls(shape_elm, parent)


def _LayoutShapeFactory(shape_elm, parent):
    """
    Return an instance of the appropriate shape proxy class for *shape_elm*
    on a slide layout.
    """
    tag_name = shape_elm.tag
    if tag_name == qn('p:sp') and shape_elm.has_ph_elm:
        return LayoutPlaceholder(shape_elm, parent)
    return BaseShapeFactory(shape_elm, parent)


def _MasterShapeFactory(shape_elm, parent):
    """
    Return an instance of the appropriate shape proxy class for *shape_elm*
    on a slide master.
    """
    tag_name = shape_elm.tag
    if tag_name == qn('p:sp') and shape_elm.has_ph_elm:
        return MasterPlaceholder(shape_elm, parent)
    return BaseShapeFactory(shape_elm, parent)


def _NotesSlideShapeFactory(shape_elm, parent):
    """
    Return an instance of the appropriate shape proxy class for *shape_elm*
    on a notes slide.
    """
    tag_name = shape_elm.tag
    if tag_name == qn('p:sp') and shape_elm.has_ph_elm:
        return NotesSlidePlaceholder(shape_elm, parent)
    return BaseShapeFactory(shape_elm, parent)


def _SlidePlaceholderFactory(shape_elm, parent):
    """
    Return a placeholder shape of the appropriate type for *shape_elm*.
    """
    tag = shape_elm.tag
    if tag == qn('p:sp'):
        Constructor = {
            PP_PLACEHOLDER.BITMAP:  PicturePlaceholder,
            PP_PLACEHOLDER.CHART:   ChartPlaceholder,
            PP_PLACEHOLDER.PICTURE: PicturePlaceholder,
            PP_PLACEHOLDER.TABLE:   TablePlaceholder,
        }.get(shape_elm.ph_type, SlidePlaceholder)
    elif tag == qn('p:graphicFrame'):
        Constructor = PlaceholderGraphicFrame
    elif tag == qn('p:pic'):
        Constructor = PlaceholderPicture
    else:
        Constructor = BaseShapeFactory
    return Constructor(shape_elm, parent)


def SlideShapeFactory(shape_elm, parent):
    """
    Return an instance of the appropriate shape proxy class for *shape_elm*
    on a slide.
    """
    if shape_elm.has_ph_elm:
        return _SlidePlaceholderFactory(shape_elm, parent)
    return BaseShapeFactory(shape_elm, parent)


class _MoviePicElementCreator(object):
    """Functional service object for creating a new movie p:pic element.

    It's entire external interface is its :meth:`new_movie_pic` class method
    that returns a new `p:pic` element containing the specified video. This
    class is not intended to be constructed or an instance of it retained by
    the caller; it is a "one-shot" object, really a function wrapped in
    a object such that its helper methods can be organized here.
    """

    def __init__(self, shapes, shape_id, movie_file, x, y, cx, cy,
                 poster_frame_file, mime_type):
        super(_MoviePicElementCreator, self).__init__()
        self._shapes = shapes
        self._shape_id = shape_id
        self._movie_file = movie_file
        self._x, self._y, self._cx, self._cy = x, y, cx, cy
        self._poster_frame_file = poster_frame_file
        self._mime_type = mime_type

    @classmethod
    def new_movie_pic(cls, shapes, shape_id, movie_file, x, y, cx, cy,
                      poster_frame_image, mime_type):
        """Return a new `p:pic` element containing video in *movie_file*.

        If *mime_type* is None, 'video/unknown' is used. If
        *poster_frame_file* is None, the default "media loudspeaker" image is
        used.
        """
        return cls(
            shapes, shape_id, movie_file, x, y, cx, cy, poster_frame_image,
            mime_type
        )._pic
        return

    @property
    def _media_rId(self):
        """Return the rId of RT.MEDIA relationship to video part.

        For historical reasons, there are two relationships to the same part;
        one is the video rId and the other is the media rId.
        """
        return self._video_part_rIds[0]

    @lazyproperty
    def _pic(self):
        """Return the new `p:pic` element referencing the video."""
        return CT_Picture.new_video_pic(
            self._shape_id, self._shape_name, self._video_rId,
            self._media_rId, self._poster_frame_rId, self._x, self._y,
            self._cx, self._cy
        )

    @lazyproperty
    def _poster_frame_image_file(self):
        """Return the image file for video placeholder image.

        If no poster frame file is provided, the default "media loudspeaker"
        image is used.
        """
        poster_frame_file = self._poster_frame_file
        if poster_frame_file is None:
            return BytesIO(SPEAKER_IMAGE_BYTES)
        return poster_frame_file

    @lazyproperty
    def _poster_frame_rId(self):
        """Return the rId of relationship to poster frame image.

        The poster frame is the image used to represent the video before it's
        played.
        """
        _, poster_frame_rId = self._slide_part.get_or_add_image_part(
            self._poster_frame_image_file
        )
        return poster_frame_rId

    @property
    def _shape_name(self):
        """Return the appropriate shape name for the p:pic shape.

        A movie shape is named with the base filename of the video.
        """
        return self._video.filename

    @property
    def _slide_part(self):
        """Return SlidePart object for slide containing this movie."""
        return self._shapes.part

    @lazyproperty
    def _video(self):
        """Return a |Video| object containing the movie file."""
        return Video.from_path_or_file_like(
            self._movie_file, self._mime_type
        )

    @lazyproperty
    def _video_part_rIds(self):
        """Return the rIds for relationships to media part for video.

        This is where the media part and its relationships to the slide are
        actually created.
        """
        media_rId, video_rId = self._slide_part.get_or_add_video_media_part(
            self._video
        )
        return media_rId, video_rId

    @property
    def _video_rId(self):
        """Return the rId of RT.VIDEO relationship to video part.

        For historical reasons, there are two relationships to the same part;
        one is the video rId and the other is the media rId.
        """
        return self._video_part_rIds[1]<|MERGE_RESOLUTION|>--- conflicted
+++ resolved
@@ -236,34 +236,11 @@
     def add_group_shape(self, shapes=[]):
         """Return a |GroupShape| object newly appended to this shape tree.
 
-<<<<<<< HEAD
-class LayoutPlaceholders(BasePlaceholders):
-    """
-    Sequence of |LayoutPlaceholder| instances representing the placeholder
-    shapes on a slide layout.
-    """
-    def __getitem__(self, item):
-        """
-        Provide both index based and name based access to placeholder instances
-        :param item: index of placeholder or name of placeholder
-        :return: The first LayoutPlaceholder object found, raises
-        KeyError for names, IndexError for indexes if placeholder not found
-        """
-        placeholder = self.get(item)
-        if not placeholder:
-            if isinstance(item, int):
-                raise IndexError("index out of range: '%d'" % item)
-            raise KeyError("placeholder not found: '%s'" % item)
-        return placeholder
-
-    def get(self, idx, default=None):
-=======
         The group shape is empty and must be populated with shapes using
         methods on its shape tree, available on its `.shapes` property. The
         position and extents of the group shape are determined by the shapes
         it contains; its position and extents are recalculated each time
         a shape is added to it.
->>>>>>> adf5fbd2
         """
         grpSp = self._element.add_grpSp()
         for shape in shapes:
@@ -283,23 +260,12 @@
         the image. If both are specified, the picture is stretched to fit,
         without regard to its native aspect ratio.
         """
-<<<<<<< HEAD
-        from ..compat import is_string, is_integer
-        for placeholder in self:
-            name = placeholder.element.shape_name
-            if is_integer(idx) and placeholder.element.ph_idx == idx:
-                return placeholder
-            elif is_string(idx) and name and name.lower() == idx.lower():
-                return placeholder
-        return default
-=======
         image_part, rId = self.part.get_or_add_image_part(image_file)
         pic = self._add_pic_from_image_part(
             image_part, rId, left, top, width, height
         )
         self._recalculate_extents()
         return self._shape_factory(pic)
->>>>>>> adf5fbd2
 
     def add_shape(self, autoshape_type_id, left, top, width, height):
         """Return new |Shape| object appended to this shape tree.
@@ -318,26 +284,9 @@
         The text box is of the specified size, located at the specified
         position on the slide.
         """
-<<<<<<< HEAD
-        return _LayoutShapeFactory(shape_elm, self)
-    
-    @property
-    def ids_names(self):
-        """
-        Return a list of tuples with (placeholder_id, placeholder_name)
-        both `id` and `name` can be used to get specific placeholder via:
-        placeholders[id] or placeholders['name']
-        :return: LayoutPlaceholder object
-        """
-        return [
-            (placeholder.element.ph_idx, placeholder.element.shape_name)
-            for placeholder in self
-        ]
-=======
         sp = self._add_textbox_sp(left, top, width, height)
         self._recalculate_extents()
         return self._shape_factory(sp)
->>>>>>> adf5fbd2
 
     def build_freeform(self, start_x=0, start_y=0, scale=1.0):
         """Return |FreeformBuilder| object to specify a freeform shape.
@@ -478,7 +427,337 @@
     The first shape in the sequence is the backmost in z-order and the last
     shape is topmost. Supports indexed access, len(), index(), and iteration.
     """
-<<<<<<< HEAD
+
+    def add_movie(self, movie_file, left, top, width, height,
+                  poster_frame_image=None, mime_type=CT.VIDEO):
+        """Return newly added movie shape displaying video in *movie_file*.
+
+        **EXPERIMENTAL.** This method has important limitations:
+
+        * The size must be specified; no auto-scaling such as that provided
+          by :meth:`add_picture` is performed.
+        * The MIME type of the video file should be specified, e.g.
+          'video/mp4'. The provided video file is not interrogated for its
+          type. The MIME type `video/unknown` is used by default (and works
+          fine in tests as of this writing).
+        * A poster frame image must be provided, it cannot be automatically
+          extracted from the video file. If no poster frame is provided, the
+          default "media loudspeaker" image will be used.
+
+        Return a newly added movie shape to the slide, positioned at (*left*,
+        *top*), having size (*width*, *height*), and containing *movie_file*.
+        Before the video is started, *poster_frame_image* is displayed as
+        a placeholder for the video.
+        """
+        movie_pic = _MoviePicElementCreator.new_movie_pic(
+            self, self._next_shape_id, movie_file, left, top, width, height,
+            poster_frame_image, mime_type
+        )
+        self._spTree.append(movie_pic)
+        self._add_video_timing(movie_pic)
+        return self._shape_factory(movie_pic)
+
+    def add_table(self, rows, cols, left, top, width, height):
+        """
+        Add a |GraphicFrame| object containing a table with the specified
+        number of *rows* and *cols* and the specified position and size.
+        *width* is evenly distributed between the columns of the new table.
+        Likewise, *height* is evenly distributed between the rows. Note that
+        the ``.table`` property on the returned |GraphicFrame| shape must be
+        used to access the enclosed |Table| object.
+        """
+        graphicFrame = self._add_graphicFrame_containing_table(
+            rows, cols, left, top, width, height
+        )
+        graphic_frame = self._shape_factory(graphicFrame)
+        return graphic_frame
+
+    def clone_layout_placeholders(self, slide_layout):
+        """
+        Add placeholder shapes based on those in *slide_layout*. Z-order of
+        placeholders is preserved. Latent placeholders (date, slide number,
+        and footer) are not cloned.
+        """
+        for placeholder in slide_layout.iter_cloneable_placeholders():
+            self.clone_placeholder(placeholder)
+
+    @property
+    def placeholders(self):
+        """
+        Instance of |SlidePlaceholders| containing sequence of placeholder
+        shapes in this slide.
+        """
+        return self.parent.placeholders
+
+    @property
+    def title(self):
+        """
+        The title placeholder shape on the slide or |None| if the slide has
+        no title placeholder.
+        """
+        for elm in self._spTree.iter_ph_elms():
+            if elm.ph_idx == 0:
+                return self._shape_factory(elm)
+        return None
+
+    def _add_graphicFrame_containing_table(self, rows, cols, x, y, cx, cy):
+        """
+        Return a newly added ``<p:graphicFrame>`` element containing a table
+        as specified by the parameters.
+        """
+        _id = self._next_shape_id
+        name = 'Table %d' % (_id-1)
+        graphicFrame = self._spTree.add_table(
+            _id, name, rows, cols, x, y, cx, cy
+        )
+        return graphicFrame
+
+    def _add_video_timing(self, pic):
+        """Add a `p:video` element under `p:sld/p:timing`.
+
+        The element will refer to the specified *pic* element by its shape
+        id, and cause the video play controls to appear for that video.
+        """
+        sld = self._spTree.xpath('/p:sld')[0]
+        childTnLst = sld.get_or_add_childTnLst()
+        childTnLst.add_video(pic.shape_id)
+
+    def _shape_factory(self, shape_elm):
+        """
+        Return an instance of the appropriate shape proxy class for
+        *shape_elm*.
+        """
+        return SlideShapeFactory(shape_elm, self)
+
+
+class LayoutShapes(_BaseShapes):
+    """
+    Sequence of shapes appearing on a slide layout. The first shape in the
+    sequence is the backmost in z-order and the last shape is topmost.
+    Supports indexed access, len(), index(), and iteration.
+    """
+    def _shape_factory(self, shape_elm):
+        """
+        Return an instance of the appropriate shape proxy class for
+        *shape_elm*.
+        """
+        return _LayoutShapeFactory(shape_elm, self)
+
+
+class MasterShapes(_BaseShapes):
+    """
+    Sequence of shapes appearing on a slide master. The first shape in the
+    sequence is the backmost in z-order and the last shape is topmost.
+    Supports indexed access, len(), and iteration.
+    """
+    def _shape_factory(self, shape_elm):
+        """
+        Return an instance of the appropriate shape proxy class for
+        *shape_elm*.
+        """
+        return _MasterShapeFactory(shape_elm, self)
+
+
+class NotesSlideShapes(_BaseShapes):
+    """
+    Sequence of shapes appearing on a notes slide. The first shape in the
+    sequence is the backmost in z-order and the last shape is topmost.
+    Supports indexed access, len(), index(), and iteration.
+    """
+    def ph_basename(self, ph_type):
+        """
+        Return the base name for a placeholder of *ph_type* in this shape
+        collection. A notes slide uses a different name for the body
+        placeholder and has some unique placeholder types, so this
+        method overrides the default in the base class.
+        """
+        return {
+            PP_PLACEHOLDER.BODY:         'Notes Placeholder',
+            PP_PLACEHOLDER.DATE:         'Date Placeholder',
+            PP_PLACEHOLDER.FOOTER:       'Footer Placeholder',
+            PP_PLACEHOLDER.HEADER:       'Header Placeholder',
+            PP_PLACEHOLDER.SLIDE_IMAGE:  'Slide Image Placeholder',
+            PP_PLACEHOLDER.SLIDE_NUMBER: 'Slide Number Placeholder',
+        }[ph_type]
+
+    def _shape_factory(self, shape_elm):
+        """
+        Return an instance of the appropriate shape proxy class for
+        *shape_elm* appearing on a notes slide.
+        """
+        return _NotesSlideShapeFactory(shape_elm, self)
+
+
+class BasePlaceholders(_BaseShapes):
+    """
+    Base class for placeholder collections that differentiate behaviors for
+    a master, layout, and slide. By default, placeholder shapes are
+    constructed using |BaseShapeFactory|. Subclasses should override
+    :method:`_shape_factory` to use custom placeholder classes.
+    """
+    @staticmethod
+    def _is_member_elm(shape_elm):
+        """
+        True if *shape_elm* is a placeholder shape, False otherwise.
+        """
+        return shape_elm.has_ph_elm
+
+
+class LayoutPlaceholders(BasePlaceholders):
+    """
+    Sequence of |LayoutPlaceholder| instances representing the placeholder
+    shapes on a slide layout.
+    """
+    def get(self, idx, default=None):
+        """
+        Return the first placeholder shape with matching *idx* value, or
+        *default* if not found.
+        """
+        for placeholder in self:
+            if placeholder.element.ph_idx == idx:
+                return placeholder
+        return default
+
+    def _shape_factory(self, shape_elm):
+        """
+        Return an instance of the appropriate shape proxy class for
+        *shape_elm*.
+        """
+        return _LayoutShapeFactory(shape_elm, self)
+
+
+class MasterPlaceholders(BasePlaceholders):
+    """
+    Sequence of _MasterPlaceholder instances representing the placeholder
+    shapes on a slide master.
+    """
+    def get(self, ph_type, default=None):
+        """
+        Return the first placeholder shape with type *ph_type* (e.g. 'body'),
+        or *default* if no such placeholder shape is present in the
+        collection.
+        """
+        for placeholder in self:
+            if placeholder.ph_type == ph_type:
+                return placeholder
+        return default
+
+    def _shape_factory(self, shape_elm):
+        """
+        Return an instance of the appropriate shape proxy class for
+        *shape_elm*.
+        """
+        return _MasterShapeFactory(shape_elm, self)
+
+
+class NotesSlidePlaceholders(MasterPlaceholders):
+    """
+    Sequence of placeholder shapes on a notes slide.
+    """
+    def _shape_factory(self, placeholder_elm):
+        """
+        Return an instance of the appropriate placeholder proxy class for
+        *placeholder_elm*.
+        """
+        return _NotesSlideShapeFactory(placeholder_elm, self)
+
+
+class SlidePlaceholders(ParentedElementProxy):
+    """
+    Collection of placeholder shapes on a slide. Supports iteration,
+    :func:`len`, and dictionary-style lookup on the `idx` value of the
+    placeholders it contains.
+    """
+
+    __slots__ = ()
+
+    def __getitem__(self, idx):
+        """
+        Access placeholder shape having *idx*. Note that while this looks
+        like list access, idx is actually a dictionary key and will raise
+        |KeyError| if no placeholder with that idx value is in the
+        collection.
+        """
+        for e in self._element.iter_ph_elms():
+            if e.ph_idx == idx:
+                return SlideShapeFactory(e, self)
+        raise KeyError('no placeholder on this slide with idx == %d' % idx)
+
+    def __iter__(self):
+        """
+        Generate placeholder shapes in `idx` order.
+        """
+        ph_elms = sorted(
+            [e for e in self._element.iter_ph_elms()], key=lambda e: e.ph_idx
+        )
+        return (SlideShapeFactory(e, self) for e in ph_elms)
+
+    def __len__(self):
+        """
+        Return count of placeholder shapes.
+        """
+        return len(list(self._element.iter_ph_elms()))
+
+
+def BaseShapeFactory(shape_elm, parent):
+    """
+    Return an instance of the appropriate shape proxy class for *shape_elm*.
+    """
+    tag = shape_elm.tag
+
+    if tag == qn('p:pic'):
+        videoFiles = shape_elm.xpath('./p:nvPicPr/p:nvPr/a:videoFile')
+        if videoFiles:
+            return Movie(shape_elm, parent)
+        return Picture(shape_elm, parent)
+
+    shape_cls = {
+        qn('p:cxnSp'):        Connector,
+        qn('p:grpSp'):        GroupShape,
+        qn('p:sp'):           Shape,
+        qn('p:graphicFrame'): GraphicFrame,
+    }.get(tag, BaseShape)
+
+    return shape_cls(shape_elm, parent)
+
+
+def _LayoutShapeFactory(shape_elm, parent):
+    """
+    Return an instance of the appropriate shape proxy class for *shape_elm*
+    on a slide layout.
+    """
+    tag_name = shape_elm.tag
+    if tag_name == qn('p:sp') and shape_elm.has_ph_elm:
+        return LayoutPlaceholder(shape_elm, parent)
+    return BaseShapeFactory(shape_elm, parent)
+
+
+def _MasterShapeFactory(shape_elm, parent):
+    """
+    Return an instance of the appropriate shape proxy class for *shape_elm*
+    on a slide master.
+    """
+    tag_name = shape_elm.tag
+    if tag_name == qn('p:sp') and shape_elm.has_ph_elm:
+        return MasterPlaceholder(shape_elm, parent)
+    return BaseShapeFactory(shape_elm, parent)
+
+
+def _NotesSlideShapeFactory(shape_elm, parent):
+    """
+    Return an instance of the appropriate shape proxy class for *shape_elm*
+    on a notes slide.
+    """
+    tag_name = shape_elm.tag
+    if tag_name == qn('p:sp') and shape_elm.has_ph_elm:
+        return NotesSlidePlaceholder(shape_elm, parent)
+    return BaseShapeFactory(shape_elm, parent)
+
+
+def _SlidePlaceholderFactory(shape_elm, parent):
+    """
+    Return a placeholder shape of the appropriate type for *shape_elm*.
+    """
     tag = shape_elm.tag
     if tag == qn('p:sp'):
         Constructor = {
@@ -496,457 +775,6 @@
     return Constructor(shape_elm, parent)
 
 
-class SlidePlaceholders(ParentedElementProxy):
-    """
-    Collection of placeholder shapes on a slide. Supports iteration,
-    :func:`len`, and dictionary-style lookup on the `idx` value of the
-    placeholders it contains.
-    """
-
-    __slots__ = ()
-
-    def __getitem__(self, idx):
-        """
-        Access placeholder shape having *idx*. Note that while this looks
-        like list access, idx is actually a dictionary key and will raise
-        |KeyError| if no placeholder with that idx value is in the
-        collection.
-        """
-        from ..exc import InvalidXmlError
-        for e in self._element.iter_ph_elms():
-            try:
-                if (e.ph_idx == idx) or (e.shape_name == idx):
-                    return SlideShapeFactory(e, self)
-            except InvalidXmlError:
-                pass
-        if isinstance(idx, int):
-            raise IndexError('placeholder index out of range')
-        raise KeyError("no placeholder named '%s' on slide_layout '%s'"
-                       % (idx, self.parent.slide_layout.name))
-
-    def __iter__(self):
-        """
-        Generate placeholder shapes in `idx` order.
-        """
-        ph_elms = sorted(
-            [e for e in self._element.iter_ph_elms()], key=lambda e: e.ph_idx
-        )
-        return (SlideShapeFactory(e, self) for e in ph_elms)
-
-    def __len__(self):
-        """
-        Return count of placeholder shapes.
-        """
-        return len(list(self._element.iter_ph_elms()))
-
-    @property
-    def ids_names(self):
-        """
-        Return a list of tuples with (placeholder_id, placeholder_name)
-        both `id` and `name` can be used to get specific placeholder via:
-        placeholders[id] or placeholders['name']
-        :return: Placeholder object
-        """
-        return [
-            (placeholder.element.ph_idx, placeholder.element.shape_name)
-            for placeholder in self
-        ]
-
-
-def SlideShapeFactory(shape_elm, parent):
-    """
-    Return an instance of the appropriate shape proxy class for *shape_elm*
-    on a slide.
-    """
-    if shape_elm.has_ph_elm:
-        return _SlidePlaceholderFactory(shape_elm, parent)
-    return BaseShapeFactory(shape_elm, parent)
-
-
-class SlideShapes(_BaseShapes):
-    """Sequence of shapes appearing on a slide.
-
-    The first shape in the sequence is the backmost in z-order and the last
-    shape is topmost. Supports indexed access, len(), index(), and iteration.
-    """
-
-    def add_chart(self, chart_type, x, y, cx, cy, chart_data):
-        """
-        Add a new chart of *chart_type* to the slide, positioned at (*x*,
-        *y*), having size (*cx*, *cy*), and depicting *chart_data*.
-        *chart_type* is one of the :ref:`XlChartType` enumeration values.
-        *chart_data* is a |ChartData| object populated with the categories
-        and series values for the chart. Note that a |GraphicFrame| shape
-        object is returned, not the |Chart| object contained in that graphic
-        frame shape. The chart object may be accessed using the :attr:`chart`
-        property of the returned |GraphicFrame| object.
-        """
-        rId = self.part.add_chart_part(chart_type, chart_data)
-        graphic_frame = self._add_chart_graphic_frame(rId, x, y, cx, cy)
-        return graphic_frame
-
-    def add_connector(self, connector_type, begin_x, begin_y, end_x, end_y):
-        """
-        Add a newly created connector shape to the end of this shape tree.
-        *connector_type* is a member of the :ref:`MsoConnectorType`
-        enumeration and the end-point values are specified as EMU values. The
-        returned connector is of type *connector_type* and has begin and end
-        points as specified.
-        """
-        cxnSp = self._add_cxnSp(
-            connector_type, begin_x, begin_y, end_x, end_y
-        )
-        return self._shape_factory(cxnSp)
-=======
->>>>>>> adf5fbd2
-
-    def add_movie(self, movie_file, left, top, width, height,
-                  poster_frame_image=None, mime_type=CT.VIDEO):
-        """Return newly added movie shape displaying video in *movie_file*.
-
-        **EXPERIMENTAL.** This method has important limitations:
-
-        * The size must be specified; no auto-scaling such as that provided
-          by :meth:`add_picture` is performed.
-        * The MIME type of the video file should be specified, e.g.
-          'video/mp4'. The provided video file is not interrogated for its
-          type. The MIME type `video/unknown` is used by default (and works
-          fine in tests as of this writing).
-        * A poster frame image must be provided, it cannot be automatically
-          extracted from the video file. If no poster frame is provided, the
-          default "media loudspeaker" image will be used.
-
-        Return a newly added movie shape to the slide, positioned at (*left*,
-        *top*), having size (*width*, *height*), and containing *movie_file*.
-        Before the video is started, *poster_frame_image* is displayed as
-        a placeholder for the video.
-        """
-        movie_pic = _MoviePicElementCreator.new_movie_pic(
-            self, self._next_shape_id, movie_file, left, top, width, height,
-            poster_frame_image, mime_type
-        )
-        self._spTree.append(movie_pic)
-        self._add_video_timing(movie_pic)
-        return self._shape_factory(movie_pic)
-
-    def add_table(self, rows, cols, left, top, width, height):
-        """
-        Add a |GraphicFrame| object containing a table with the specified
-        number of *rows* and *cols* and the specified position and size.
-        *width* is evenly distributed between the columns of the new table.
-        Likewise, *height* is evenly distributed between the rows. Note that
-        the ``.table`` property on the returned |GraphicFrame| shape must be
-        used to access the enclosed |Table| object.
-        """
-        graphicFrame = self._add_graphicFrame_containing_table(
-            rows, cols, left, top, width, height
-        )
-        graphic_frame = self._shape_factory(graphicFrame)
-        return graphic_frame
-
-    def clone_layout_placeholders(self, slide_layout):
-        """
-        Add placeholder shapes based on those in *slide_layout*. Z-order of
-        placeholders is preserved. Latent placeholders (date, slide number,
-        and footer) are not cloned.
-        """
-        for placeholder in slide_layout.iter_cloneable_placeholders():
-            self.clone_placeholder(placeholder)
-
-    @property
-    def placeholders(self):
-        """
-        Instance of |SlidePlaceholders| containing sequence of placeholder
-        shapes in this slide.
-        """
-        return self.parent.placeholders
-
-    @property
-    def title(self):
-        """
-        The title placeholder shape on the slide or |None| if the slide has
-        no title placeholder.
-        """
-        for elm in self._spTree.iter_ph_elms():
-            if elm.ph_idx == 0:
-                return self._shape_factory(elm)
-        return None
-
-    def _add_graphicFrame_containing_table(self, rows, cols, x, y, cx, cy):
-        """
-        Return a newly added ``<p:graphicFrame>`` element containing a table
-        as specified by the parameters.
-        """
-        _id = self._next_shape_id
-        name = 'Table %d' % (_id-1)
-        graphicFrame = self._spTree.add_table(
-            _id, name, rows, cols, x, y, cx, cy
-        )
-        return graphicFrame
-
-    def _add_video_timing(self, pic):
-        """Add a `p:video` element under `p:sld/p:timing`.
-
-        The element will refer to the specified *pic* element by its shape
-        id, and cause the video play controls to appear for that video.
-        """
-        sld = self._spTree.xpath('/p:sld')[0]
-        childTnLst = sld.get_or_add_childTnLst()
-        childTnLst.add_video(pic.shape_id)
-
-    def _shape_factory(self, shape_elm):
-        """
-        Return an instance of the appropriate shape proxy class for
-        *shape_elm*.
-        """
-        return SlideShapeFactory(shape_elm, self)
-
-
-class LayoutShapes(_BaseShapes):
-    """
-    Sequence of shapes appearing on a slide layout. The first shape in the
-    sequence is the backmost in z-order and the last shape is topmost.
-    Supports indexed access, len(), index(), and iteration.
-    """
-    def _shape_factory(self, shape_elm):
-        """
-        Return an instance of the appropriate shape proxy class for
-        *shape_elm*.
-        """
-        return _LayoutShapeFactory(shape_elm, self)
-
-
-class MasterShapes(_BaseShapes):
-    """
-    Sequence of shapes appearing on a slide master. The first shape in the
-    sequence is the backmost in z-order and the last shape is topmost.
-    Supports indexed access, len(), and iteration.
-    """
-    def _shape_factory(self, shape_elm):
-        """
-        Return an instance of the appropriate shape proxy class for
-        *shape_elm*.
-        """
-        return _MasterShapeFactory(shape_elm, self)
-
-
-class NotesSlideShapes(_BaseShapes):
-    """
-    Sequence of shapes appearing on a notes slide. The first shape in the
-    sequence is the backmost in z-order and the last shape is topmost.
-    Supports indexed access, len(), index(), and iteration.
-    """
-    def ph_basename(self, ph_type):
-        """
-        Return the base name for a placeholder of *ph_type* in this shape
-        collection. A notes slide uses a different name for the body
-        placeholder and has some unique placeholder types, so this
-        method overrides the default in the base class.
-        """
-        return {
-            PP_PLACEHOLDER.BODY:         'Notes Placeholder',
-            PP_PLACEHOLDER.DATE:         'Date Placeholder',
-            PP_PLACEHOLDER.FOOTER:       'Footer Placeholder',
-            PP_PLACEHOLDER.HEADER:       'Header Placeholder',
-            PP_PLACEHOLDER.SLIDE_IMAGE:  'Slide Image Placeholder',
-            PP_PLACEHOLDER.SLIDE_NUMBER: 'Slide Number Placeholder',
-        }[ph_type]
-
-    def _shape_factory(self, shape_elm):
-        """
-        Return an instance of the appropriate shape proxy class for
-        *shape_elm* appearing on a notes slide.
-        """
-        return _NotesSlideShapeFactory(shape_elm, self)
-
-
-class BasePlaceholders(_BaseShapes):
-    """
-    Base class for placeholder collections that differentiate behaviors for
-    a master, layout, and slide. By default, placeholder shapes are
-    constructed using |BaseShapeFactory|. Subclasses should override
-    :method:`_shape_factory` to use custom placeholder classes.
-    """
-    @staticmethod
-    def _is_member_elm(shape_elm):
-        """
-        True if *shape_elm* is a placeholder shape, False otherwise.
-        """
-        return shape_elm.has_ph_elm
-
-
-class LayoutPlaceholders(BasePlaceholders):
-    """
-    Sequence of |LayoutPlaceholder| instances representing the placeholder
-    shapes on a slide layout.
-    """
-    def get(self, idx, default=None):
-        """
-        Return the first placeholder shape with matching *idx* value, or
-        *default* if not found.
-        """
-        for placeholder in self:
-            if placeholder.element.ph_idx == idx:
-                return placeholder
-        return default
-
-    def _shape_factory(self, shape_elm):
-        """
-        Return an instance of the appropriate shape proxy class for
-        *shape_elm*.
-        """
-        return _LayoutShapeFactory(shape_elm, self)
-
-
-class MasterPlaceholders(BasePlaceholders):
-    """
-    Sequence of _MasterPlaceholder instances representing the placeholder
-    shapes on a slide master.
-    """
-    def get(self, ph_type, default=None):
-        """
-        Return the first placeholder shape with type *ph_type* (e.g. 'body'),
-        or *default* if no such placeholder shape is present in the
-        collection.
-        """
-        for placeholder in self:
-            if placeholder.ph_type == ph_type:
-                return placeholder
-        return default
-
-    def _shape_factory(self, shape_elm):
-        """
-        Return an instance of the appropriate shape proxy class for
-        *shape_elm*.
-        """
-        return _MasterShapeFactory(shape_elm, self)
-
-
-class NotesSlidePlaceholders(MasterPlaceholders):
-    """
-    Sequence of placeholder shapes on a notes slide.
-    """
-    def _shape_factory(self, placeholder_elm):
-        """
-        Return an instance of the appropriate placeholder proxy class for
-        *placeholder_elm*.
-        """
-        return _NotesSlideShapeFactory(placeholder_elm, self)
-
-
-class SlidePlaceholders(ParentedElementProxy):
-    """
-    Collection of placeholder shapes on a slide. Supports iteration,
-    :func:`len`, and dictionary-style lookup on the `idx` value of the
-    placeholders it contains.
-    """
-
-    __slots__ = ()
-
-    def __getitem__(self, idx):
-        """
-        Access placeholder shape having *idx*. Note that while this looks
-        like list access, idx is actually a dictionary key and will raise
-        |KeyError| if no placeholder with that idx value is in the
-        collection.
-        """
-        for e in self._element.iter_ph_elms():
-            if e.ph_idx == idx:
-                return SlideShapeFactory(e, self)
-        raise KeyError('no placeholder on this slide with idx == %d' % idx)
-
-    def __iter__(self):
-        """
-        Generate placeholder shapes in `idx` order.
-        """
-        ph_elms = sorted(
-            [e for e in self._element.iter_ph_elms()], key=lambda e: e.ph_idx
-        )
-        return (SlideShapeFactory(e, self) for e in ph_elms)
-
-    def __len__(self):
-        """
-        Return count of placeholder shapes.
-        """
-        return len(list(self._element.iter_ph_elms()))
-
-
-def BaseShapeFactory(shape_elm, parent):
-    """
-    Return an instance of the appropriate shape proxy class for *shape_elm*.
-    """
-    tag = shape_elm.tag
-
-    if tag == qn('p:pic'):
-        videoFiles = shape_elm.xpath('./p:nvPicPr/p:nvPr/a:videoFile')
-        if videoFiles:
-            return Movie(shape_elm, parent)
-        return Picture(shape_elm, parent)
-
-    shape_cls = {
-        qn('p:cxnSp'):        Connector,
-        qn('p:grpSp'):        GroupShape,
-        qn('p:sp'):           Shape,
-        qn('p:graphicFrame'): GraphicFrame,
-    }.get(tag, BaseShape)
-
-    return shape_cls(shape_elm, parent)
-
-
-def _LayoutShapeFactory(shape_elm, parent):
-    """
-    Return an instance of the appropriate shape proxy class for *shape_elm*
-    on a slide layout.
-    """
-    tag_name = shape_elm.tag
-    if tag_name == qn('p:sp') and shape_elm.has_ph_elm:
-        return LayoutPlaceholder(shape_elm, parent)
-    return BaseShapeFactory(shape_elm, parent)
-
-
-def _MasterShapeFactory(shape_elm, parent):
-    """
-    Return an instance of the appropriate shape proxy class for *shape_elm*
-    on a slide master.
-    """
-    tag_name = shape_elm.tag
-    if tag_name == qn('p:sp') and shape_elm.has_ph_elm:
-        return MasterPlaceholder(shape_elm, parent)
-    return BaseShapeFactory(shape_elm, parent)
-
-
-def _NotesSlideShapeFactory(shape_elm, parent):
-    """
-    Return an instance of the appropriate shape proxy class for *shape_elm*
-    on a notes slide.
-    """
-    tag_name = shape_elm.tag
-    if tag_name == qn('p:sp') and shape_elm.has_ph_elm:
-        return NotesSlidePlaceholder(shape_elm, parent)
-    return BaseShapeFactory(shape_elm, parent)
-
-
-def _SlidePlaceholderFactory(shape_elm, parent):
-    """
-    Return a placeholder shape of the appropriate type for *shape_elm*.
-    """
-    tag = shape_elm.tag
-    if tag == qn('p:sp'):
-        Constructor = {
-            PP_PLACEHOLDER.BITMAP:  PicturePlaceholder,
-            PP_PLACEHOLDER.CHART:   ChartPlaceholder,
-            PP_PLACEHOLDER.PICTURE: PicturePlaceholder,
-            PP_PLACEHOLDER.TABLE:   TablePlaceholder,
-        }.get(shape_elm.ph_type, SlidePlaceholder)
-    elif tag == qn('p:graphicFrame'):
-        Constructor = PlaceholderGraphicFrame
-    elif tag == qn('p:pic'):
-        Constructor = PlaceholderPicture
-    else:
-        Constructor = BaseShapeFactory
-    return Constructor(shape_elm, parent)
-
-
 def SlideShapeFactory(shape_elm, parent):
     """
     Return an instance of the appropriate shape proxy class for *shape_elm*
