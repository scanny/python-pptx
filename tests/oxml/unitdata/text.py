# encoding: utf-8

"""
XML test data builders for pptx.oxml.text unit tests
"""

from __future__ import absolute_import, print_function

from ...unitdata import BaseBuilder


class CT_Hyperlink(BaseBuilder):
    __tag__ = "a:hlinkClick"
    __nspfxs__ = ("a", "r", )
    __attrs__ = (
        "r:id",
        "invalidUrl",
        "action",
        "tgtFrame",
        "tooltip",
        "history",
        "highlightClick",
        "endSnd",
    )

    def with_rId(self, rId):
        self._set_xmlattr("r:id", rId)
        return self


<<<<<<< HEAD
class CT_OfficeArtExtensionList(BaseBuilder):
    __tag__ = "a:extLst"
    __nspfxs__ = ("a",)
    __attrs__ = ()


class CT_PositiveSize2D(BaseBuilder):
    __tag__ = "a:ext"
    __nspfxs__ = ("a",)
    __attrs__ = ("uri")

    def with_uri(self, uri):
        self._set_xmlattr("uri", uri)
        return self

class HyperlinkColorExtension(BaseBuilder):
    __tag__ = "ahyp:hlinkClr"
    __nspfxs__ = ("ahyp",)
    __attrs__ = ("val")

    def with_val(self, val):
        self._set_xmlattr("val", val)
        return self

=======
>>>>>>> 71d1ca0b
class CT_RegularTextRunBuilder(BaseBuilder):
    __tag__ = "a:r"
    __nspfxs__ = ("a",)
    __attrs__ = ()


class CT_TextCharacterPropertiesBuilder(BaseBuilder):
    """
    Test data builder for CT_TextCharacterProperties XML element that appears
    as <a:endParaRPr> child of <a:p> and <a:rPr> child of <a:r>.
    """

    __nspfxs__ = ("a",)
    __attrs__ = ("b", "i", "sz", "u")

    def __init__(self, tag):
        self.__tag__ = tag
        super(CT_TextCharacterPropertiesBuilder, self).__init__()


class CT_TextParagraphBuilder(BaseBuilder):
    """
    Test data builder for CT_TextParagraph (<a:p>) XML element that appears
    as a child of <p:txBody>.
    """

    __tag__ = "a:p"
    __nspfxs__ = ("a",)
    __attrs__ = ()


class XsdString(BaseBuilder):
    __attrs__ = ()

    def __init__(self, tag, nspfxs):
        self.__tag__ = tag
        self.__nspfxs__ = nspfxs
        super(XsdString, self).__init__()


def a_p():
    """Return a CT_TextParagraphBuilder instance"""
    return CT_TextParagraphBuilder()


def a_t():
    return XsdString("a:t", ("a",))


<<<<<<< HEAD
def a_txBody():
    return CT_TextBodyBuilder()


def an_endParaRPr():
    return CT_TextCharacterPropertiesBuilder("a:endParaRPr")


def an_extLst():
    return CT_OfficeArtExtensionList()

def an_ext():
    return CT_PositiveSize2D()

def an_hlinkClr():
    return HyperlinkColorExtension()

=======
>>>>>>> 71d1ca0b
def an_hlinkClick():
    return CT_Hyperlink()

def an_r():
    return CT_RegularTextRunBuilder()


def an_rPr():
    return CT_TextCharacterPropertiesBuilder("a:rPr")<|MERGE_RESOLUTION|>--- conflicted
+++ resolved
@@ -28,7 +28,6 @@
         return self
 
 
-<<<<<<< HEAD
 class CT_OfficeArtExtensionList(BaseBuilder):
     __tag__ = "a:extLst"
     __nspfxs__ = ("a",)
@@ -53,8 +52,6 @@
         self._set_xmlattr("val", val)
         return self
 
-=======
->>>>>>> 71d1ca0b
 class CT_RegularTextRunBuilder(BaseBuilder):
     __tag__ = "a:r"
     __nspfxs__ = ("a",)
@@ -104,7 +101,6 @@
     return XsdString("a:t", ("a",))
 
 
-<<<<<<< HEAD
 def a_txBody():
     return CT_TextBodyBuilder()
 
@@ -122,8 +118,6 @@
 def an_hlinkClr():
     return HyperlinkColorExtension()
 
-=======
->>>>>>> 71d1ca0b
 def an_hlinkClick():
     return CT_Hyperlink()
 
