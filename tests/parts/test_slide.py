--- conflicted
+++ resolved
@@ -589,18 +589,7 @@
 
 
 class DescribeSlideMasterPart(object):
-<<<<<<< HEAD
-    def it_provides_access_to_its_slide_master(self, master_fixture):
-        slide_master_part, SlideMaster_, sldMaster, slide_master_ = master_fixture
-        slide_master = slide_master_part.slide_master
-        SlideMaster_.assert_called_once_with(sldMaster, slide_master_part)
-        assert slide_master is slide_master_
-
-    def it_provides_access_to_a_related_slide_layout(self, related_fixture):
-        slide_master_part, rId, getitem_, slide_layout_ = related_fixture
-        slide_layout = slide_master_part.related_slide_layout(rId)
-        getitem_.assert_called_once_with(rId)
-        assert slide_layout is slide_layout_
+    """Unit-test suite for `pptx.parts.slide.SlideMasterPart` objects."""
 
     def it_provides_access_to_its_related_theme(self, theme_fixture):
         slide_master_part, part_related_by_, theme_ = theme_fixture
@@ -611,19 +600,16 @@
 
 
     # fixtures -------------------------------------------------------
-=======
-    """Unit-test suite for `pptx.parts.slide.SlideMasterPart` objects."""
->>>>>>> 71d1ca0b
-
+
+    @pytest.fixture
+    def master_fixture(self, SlideMaster_, slide_master_):
     def it_provides_access_to_its_slide_master(self, request):
         slide_master_ = instance_mock(request, SlideMaster)
         SlideMaster_ = class_mock(
             request, "pptx.parts.slide.SlideMaster", return_value=slide_master_
         )
         sldMaster = element("p:sldMaster")
-<<<<<<< HEAD
-        slide_master_part = SlideMasterPart(None, None, sldMaster)
-        return slide_master_part, SlideMaster_, sldMaster, slide_master_
+        slide_master_part = SlideMasterPart(None, None, None, sldMaster)
 
     @pytest.fixture
     def related_fixture(self, slide_layout_, related_parts_prop_):
@@ -647,16 +633,15 @@
         return slide_master_part, color_map_
 
     # fixture components ---------------------------------------------
-=======
-        slide_master_part = SlideMasterPart(None, None, None, sldMaster)
->>>>>>> 71d1ca0b
-
+
+    @pytest.fixture
+    def related_parts_prop_(self, request):
+        return property_mock(request, SlideMasterPart, "related_parts")
         slide_master = slide_master_part.slide_master
 
         SlideMaster_.assert_called_once_with(sldMaster, slide_master_part)
         assert slide_master is slide_master_
 
-<<<<<<< HEAD
     @pytest.fixture
     def theme_(self, request):
         return instance_mock(request, Theme)
@@ -669,7 +654,6 @@
     def SlideMaster_(self, request, slide_master_):
         return class_mock(
             request, "pptx.parts.slide.SlideMaster", return_value=slide_master_
-=======
     def it_provides_access_to_a_related_slide_layout(self, request):
         slide_layout_ = instance_mock(request, SlideLayout)
         slide_layout_part_ = instance_mock(
@@ -677,11 +661,9 @@
         )
         related_part_ = method_mock(
             request, SlideMasterPart, "related_part", return_value=slide_layout_part_
->>>>>>> 71d1ca0b
         )
         slide_master_part = SlideMasterPart(None, None, None, None)
 
-<<<<<<< HEAD
     @pytest.fixture
     def slide_master_(self, request):
         return instance_mock(request, SlideMaster)
@@ -732,9 +714,7 @@
     @pytest.fixture
     def Theme_(self, request, theme_):
         return class_mock( request, "pptx.parts.slide.Theme", return_value=theme_)
-=======
         slide_layout = slide_master_part.related_slide_layout("rId42")
 
         related_part_.assert_called_once_with(slide_master_part, "rId42")
-        assert slide_layout is slide_layout_
->>>>>>> 71d1ca0b
+        assert slide_layout is slide_layout_