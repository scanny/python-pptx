--- conflicted
+++ resolved
@@ -90,16 +90,6 @@
         family_name, is_bold, is_italic, expected_path = request.param
         return family_name, is_bold, is_italic, expected_path
 
-<<<<<<< HEAD
-    @pytest.fixture(params=[("darwin", ["a", "b"]), ("win32", ["c", "d"])])
-    def font_dirs_fixture(
-        self, request, _os_x_font_directories_, _windows_font_directories_
-    ):
-        platform, expected_dirs = request.param
-        dirs_meth_mock = {
-            "darwin": _os_x_font_directories_,
-            "win32": _windows_font_directories_,
-=======
     @pytest.fixture(params=[
         ('darwin', ['a', 'b']),
         ('win32',  ['c', 'd']),
@@ -113,7 +103,6 @@
             'darwin': _os_x_font_directories_,
             'win32':  _windows_font_directories_,
             'linux':  _linux_font_directories_,
->>>>>>> ef8d5807
         }[platform]
         sys_ = var_mock(request, "pptx.text.fonts.sys")
         sys_.platform = platform
